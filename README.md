# 御坂网络弹幕服务

[![GitHub](https://img.shields.io/badge/-GitHub-181717?logo=github)](https://github.com/l429609201/misaka_danmu_server)
![GitHub License](https://img.shields.io/github/license/l429609201/misaka_danmu_server)
[![GitHub release (latest SemVer)](https://img.shields.io/github/v/release/l429609201/misaka_danmu_server?color=blue&label=download&sort=semver)](https://github.com/l429609201/misaka_danmu_server/releases/latest)
[![telegram](https://img.shields.io/static/v1?label=telegram&message=misaka_danmu_server&color=blue)](https://t.me/misaka_danmu_server)

一个功能强大的自托管弹幕（Danmaku）聚合与管理服务，兼容 [dandanplay](https://api.dandanplay.net/swagger/index.html) API 规范。

本项目旨在通过刮削主流视频网站的弹幕，为您自己的媒体库提供一个统一、私有的弹幕API。它自带一个现代化的Web界面，方便您管理弹幕库、搜索源、API令牌和系统设置。

## ✨ 核心功能

- **多源刮削**: 自动从 Bilibili、腾讯视频、爱奇艺、优酷等多个来源获取弹幕。
- **智能匹配**: 通过文件名或元数据（TMDB, TVDB等）智能匹配您的影视文件，提供准确的弹幕。
- **Web管理界面**: 提供一个直观的Web UI，用于：
  - 搜索和手动导入弹幕。
  - 管理已收录的媒体库、数据源和分集。
  - 创建和管理供第三方客户端（如 yamby, hills, 小幻影视）使用的API令牌。
  - 配置搜索源的优先级和启用状态。
  - 查看后台任务进度和系统日志。
- **元数据整合**: 支持与 TMDB, TVDB, Bangumi, Douban, IMDb 集成，丰富您的媒体信息。
- **自动化**: 支持通过 Webhook 接收来自 Sonarr, Radarr, Emby 等服务的通知，实现全自动化的弹幕导入。
- **灵活部署**: 提供 Docker 镜像和 Docker Compose 文件，方便快速部署。

## 其他

### 推广须知

- 请不要在 ***B站*** 或中国大陆社交平台发布视频或文章宣传本项目

## 🚀 快速开始 (使用 Docker Compose)

推荐使用 Docker 和 Docker Compose 进行部署。

### 步骤 1: 启动服务

1. 在一个合适的目录（例如 `./danmu-api`）下，

```shell
  mkdir danmu-api
  cd danmu-api
```

2. 目录内创建一个名为 `docker-compose.yaml` 的文件，内容如下

```yaml
  services:
    mysql:
      image: mysql:8.1.0-oracle
      container_name: danmu-mysql
      restart: unless-stopped
      environment:
        # !!! 重要：请务必替换为您的强密码 !!!
        MYSQL_ROOT_PASSWORD: "your_strong_root_password"
        MYSQL_DATABASE: "danmuapi"
        MYSQL_USER: "danmuapi"
        MYSQL_PASSWORD: "your_strong_user_password"
        TZ: "Asia/Shanghai"
      volumes:
        - ./mysql-data:/var/lib/mysql
        - ./mysql-conf:/etc/mysql/conf.d
        - ./mysql-logs:/logs
      command:
        --character-set-server=utf8mb4
        --collation-server=utf8mb4_general_ci
        --explicit_defaults_for_timestamp=true
      healthcheck:
        test: ["CMD", "mysqladmin", "ping", "-h", "127.0.0.1", "--silent"]
        interval: 5s
        timeout: 3s
        retries: 2
        start_period: 0s
      networks:
        - danmuserver

    danmu-app:
      image: l429609201/misaka_danmu_server:latest
      container_name: misaka-danmu-server
      restart: unless-stopped
      environment:
        # 设置运行容器的用户和组ID，以匹配您宿主机的用户，避免挂载卷的权限问题。
        - PUID=1000
        - PGID=1000
        - UMASK=0022
       #  连接MySql数据库相关配置
        - DANMUAPI_DATABASE__HOST=mysql
        - DANMUAPI_DATABASE__PORT=3306
        - DANMUAPI_DATABASE__NAME=danmuapi
        # !!! 重要：请使用上面mysql容器相同的用户名和密码 !!!
        - DANMUAPI_DATABASE__USER=danmuapi
        - DANMUAPI_DATABASE__PASSWORD=your_strong_user_password

        # --- 初始管理员配置 ---
        - DANMUAPI_ADMIN__INITIAL_USER=admin
      volumes:
        - ./config:/app/config
      depends_on:
        - mysql
      ports:
        - "7768:7768"

      networks:
        - danmuserver

  networks:
    danmuserver:
      driver: bridge
```

3. 在 `docker-compose.yml` 所在目录运行命令启动应用：

```bash
  docker compose up -d
```

### 步骤 3: 访问和配置

- **访问Web UI**: 打开浏览器，访问 `http://<您的服务器IP>:7768`。
- **初始登录**:
  - 用户名: `admin` (或您在环境变量中设置的值)。
  - 密码: 首次启动时会在容器的日志中生成一个随机密码。请使用 `docker logs danmu-api` 查看。
- **开始使用**: 登录后，请先在 "设置" -> "账户安全" 中修改您的密码，然后在 "搜索源" 和 "设置" 页面中配置您的API密钥。

## 客户端配置

### 1. 获取弹幕 Token

- 在 Web UI 的 "弹幕Token" 页面，点击 "添加Token" 来创建一个新的访问令牌。
- 创建后，您会得到一串随机字符，这就是您的弹幕 Token。
- 可通过配置自定义域名之后直接点击复制，会帮你拼接好相关的链接

### 2. 配置弹幕接口

在您的播放器（如 Yamby, Hills, 小幻影视等）的自定义弹幕接口设置中，填入以下格式的地址：

`http://<服务器IP>:<端口>/api/<你的Token>`

- `<服务器IP>`: 部署本服务的主机 IP 地址。
- `<端口>`: 部署本服务时设置的端口（默认为 `7768`）。
- `<你的Token>`: 您在上一步中创建的 Token 字符串。

**示例:**

假设您的服务部署在 `192.168.1.100`，端口为 `7768`，创建的 Token 是 `Q2KHYcveM0SaRKvxomQm`。

<<<<<<< HEAD
- **对于 Yamby （版本要大于1.5.9.11） / Hills （版本要大于1.4.0）:**
=======
- **对于 Yamby / Hills:**
>>>>>>> 1e251e16
  在自定义弹幕接口中填写：
  `http://192.168.1.100:7768/api/Q2KHYcveM0SaRKvxomQm`
- **对于 小幻影视:**
  小幻影视可能需要一个包含 `/api/v2` 的路径，您可以填写：
  `http://192.168.1.100:7768/api/Q2KHYcveM0SaRKvxomQm/api/v2`

> **兼容性说明**: 本服务已对路由进行特殊处理，无论您使用 `.../api/<Token>` 还是 `.../api/<Token>/api/v2` 格式，服务都能正确响应，以最大程度兼容不同客户端。

## Webhook 配置

本服务支持通过 Webhook 接收来自 Emby 等媒体服务器的通知，实现新媒体入库后的弹幕自动搜索和导入。

### 1. 获取 Webhook URL

1. 在 Web UI 的 "设置" -> "Webhook" 页面，您会看到一个为您生成的唯一的 **API Key**。
2. 根据您要集成的服务，复制对应的 Webhook URL。URL 的通用格式为：
   `http://<服务器IP>:<端口>/api/webhook/{服务名}?api_key=<你的API_Key>`

   - `<服务器IP>`: 部署本服务的主机 IP 地址。
   - `<端口>`: 部署本服务时设置的端口（默认为 `7768`）。
   - `{服务名}`: webhook界面中下方已加载的服务名称，例如 `emby`。
   - `<你的API_Key>`: 您在 Webhook 设置页面获取的密钥。
3. 现在已经增加拼接URL后的复制按钮

### 2. 配置媒体服务器

- **对于Emby**

  1. 登录您的 Emby 服务器管理后台。
  2. 导航到 **通知** (Notifications)。
  3. 点击 **添加通知** (Add Notification)，选择 **Webhook** 类型。
  4. 在 **Webhook URL** 字段中，填入您的 Emby Webhook URL，例如：
     ```
     http://192.168.1.100:7768/api/webhook/emby?api_key=your_webhook_api_key_here
     ```
  5. **关键步骤**: 在 **事件** (Events) 部分，请务必**只勾选**以下事件：
     - **项目已添加 (Item Added)**: 这是新媒体入库的事件，其对应的事件名为 `新媒体添加`。
  6. 确保 **发送内容类型** (Content type) 设置为 `application/json`。
  7. 保存设置。
- **对于Jellyfin**

  1. 登录您的 Jellyfin 服务器管理后台。
  2. 导航到 **我的插件**，找到 **Webhook** 插件，如果没有找到，请先安装插件，并重启服务器。
  3. 点击 **Webhook** 插件，进入配置页面。
  4. 在 **Server Url** 中输入jellyfin 访问地址（可选）。
  5. 点击 **Add Generic Destination**。
  6. 输入 **Webhook Name**
  7. 在 **Webhook URL** 字段中，填入您的 Jellyfin Webhook URL，例如：
     ```
     http://192.168.1.100:7768/api/webhook/jellyfin?api_key=your_webhook_api_key_here
     ```
  8. **关键步骤**: 在 **Notification Type** 部分，请务必**只勾选**以下事件：
     - **Item Added**: 这是新媒体入库的事件，其对应的事件名为 `新媒体添加`。
  9. **关键步骤**: 一定要勾选 **Send All Properties (ignores template)** 选项。
  10. 保存设置。

现在，当有新的电影或剧集添加到您的 Emby/Jellyfin 媒体库时，本服务将自动收到通知，并创建一个后台任务来为其搜索和导入弹幕。

### 贡献者

<a href="https://github.com/l429609201/misaka_danmu_server/graphs/contributors">
  <img src="https://contrib.rocks/image?repo=l429609201/misaka_danmu_server" alt="contributors" />
</a><|MERGE_RESOLUTION|>--- conflicted
+++ resolved
@@ -144,11 +144,9 @@
 
 假设您的服务部署在 `192.168.1.100`，端口为 `7768`，创建的 Token 是 `Q2KHYcveM0SaRKvxomQm`。
 
-<<<<<<< HEAD
+
 - **对于 Yamby （版本要大于1.5.9.11） / Hills （版本要大于1.4.0）:**
-=======
-- **对于 Yamby / Hills:**
->>>>>>> 1e251e16
+
   在自定义弹幕接口中填写：
   `http://192.168.1.100:7768/api/Q2KHYcveM0SaRKvxomQm`
 - **对于 小幻影视:**
