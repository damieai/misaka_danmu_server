--- conflicted
+++ resolved
@@ -2077,12 +2077,6 @@
     if request_data.type == "tv_series" and request_data.currentEpisodeIndex is not None and request_data.season is not None:
         task_title += f" - S{request_data.season:02d}E{request_data.currentEpisodeIndex:02d}"
 
-<<<<<<< HEAD
-    # 修正：为导入任务添加唯一的键，以防止与Webhook等其他任务冲突。
-    unique_key = f"import-{request_data.provider}-{request_data.mediaId}"
-    if request_data.currentEpisodeIndex is not None:
-        unique_key += f"-ep{request_data.currentEpisodeIndex}"
-=======
     # 生成unique_key以避免重复任务
     unique_key_parts = [request_data.provider, request_data.mediaId]
     if request_data.season is not None:
@@ -2092,7 +2086,6 @@
     if request_data.type:
         unique_key_parts.append(request_data.type)
     unique_key = f"ui-import-{'-'.join(unique_key_parts)}"
->>>>>>> ecdfa2e3
 
     # 提交任务并获取任务ID
     task_id, _ = await task_manager.submit_task(task_coro, task_title, unique_key=unique_key)
